--- conflicted
+++ resolved
@@ -81,10 +81,6 @@
 
 void PGMonitor::tick() 
 {
-<<<<<<< HEAD
-  if (!mon->is_leader()) return; 
-=======
->>>>>>> e787871f
   if (!paxos->is_active()) return;
 
   update_from_paxos();
